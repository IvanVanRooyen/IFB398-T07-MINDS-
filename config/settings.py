--- conflicted
+++ resolved
@@ -34,7 +34,6 @@
     "django.middleware.clickjacking.XFrameOptionsMiddleware",
 ]
 
-from pathlib import Path
 TEMPLATES = [
     {
         "BACKEND": "django.template.backends.django.DjangoTemplates",
@@ -54,19 +53,11 @@
 DATABASES = {
     "default": {
         "ENGINE": "django.contrib.gis.db.backends.postgis",
-<<<<<<< HEAD
-        "NAME": env("POSTGRES_DB"),
-        "USER": env("POSTGRES_USER"),
-        # "PASSWORD": env("POSTGRES_PASSWORD"),
-        "HOST": env("POSTGRES_HOST"),
-        "PORT": env("POSTGRES_PORT"),
-=======
         "NAME": env("DB_NAME"),
         "USER": env("DB_USER"),
         "PASSWORD": env("DB_PASS"),
         "HOST": env("DB_HOST"),
         "PORT": env("DB_PORT"),
->>>>>>> b8dd60d7
     }
 }
 
