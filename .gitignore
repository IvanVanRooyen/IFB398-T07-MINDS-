<<<<<<< HEAD
.env
.direnv
.pg-data
.pg-sock
.venv
__pycache__

staticfiles
node_modules
=======
__pycache__/
*.py[cod]
*.egg-info/
*.log
db.sqlite3
venv/
.env
.env.*
.vscode/
.idea/
.DS_Store
Thumbs.db
__temp__/
__backup__/
*.orig
*.tmp
*.bak
node_modules/
docker-compose.override.yml
staticfiles/
media/
static/
tmp/
htmlcov/
.coverage
.pytest_cache/
.tox/
>>>>>>> b8dd60d7
<|MERGE_RESOLUTION|>--- conflicted
+++ resolved
@@ -1,14 +1,11 @@
-<<<<<<< HEAD
-.env
 .direnv
 .pg-data
 .pg-sock
 .venv
-__pycache__
 
 staticfiles
 node_modules
-=======
+
 __pycache__/
 *.py[cod]
 *.egg-info/
@@ -35,5 +32,4 @@
 htmlcov/
 .coverage
 .pytest_cache/
-.tox/
->>>>>>> b8dd60d7
+.tox/